--- conflicted
+++ resolved
@@ -446,6 +446,7 @@
         result = transform_tool.transform(transform_record.fragmentations, properties)
         return result
 
+
 def create_combined_structure(constant_smiles: str, variable_smiles: str,
                               attachment_order: Optional[List[int]] = None) -> Mol:
     """
@@ -516,11 +517,7 @@
     highlight_bonds = [b.GetIdx() for b in mol.GetBonds() if highlight_bond(b, highlight_atoms)]
 
     # prop_text = "COLOR #ff0000\nATOMS {}\nBONDS {}".format(' '.join([str(a + 1) for a in highlight_atoms]),
-<<<<<<< HEAD
-    #                                                       ' '.join([str(b + 1) for b in highlight_bonds]))
-=======
     #                                                        ' '.join([str(b + 1) for b in highlight_bonds]))
->>>>>>> be9d1df8
     prop_text = "COLOR #ff0000\nBONDS {}".format(' '.join([str(b + 1) for b in highlight_bonds]))
     mol.SetProp('Renderer_Highlight', prop_text)
 
